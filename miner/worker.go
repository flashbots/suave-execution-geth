--- conflicted
+++ resolved
@@ -1296,11 +1296,7 @@
 		random:      args.Random,
 		extra:       args.Extra,
 		withdrawals: args.Withdrawals,
-<<<<<<< HEAD
-		beaconRoot:  &args.ParentBeaconBlockRoot,
-=======
 		beaconRoot:  &args.BeaconRoot,
->>>>>>> 75ecca1b
 		// noUncle:     true,
 		noTxs: false,
 	}
@@ -1349,11 +1345,7 @@
 		random:      args.Random,
 		extra:       args.Extra,
 		withdrawals: args.Withdrawals,
-<<<<<<< HEAD
-		beaconRoot:  &args.ParentBeaconBlockRoot,
-=======
 		beaconRoot:  &args.BeaconRoot,
->>>>>>> 75ecca1b
 		// noUncle:     true,
 		noTxs: false,
 	}
