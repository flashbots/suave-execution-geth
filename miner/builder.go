--- conflicted
+++ resolved
@@ -186,7 +186,6 @@
 	}, nil
 }
 
-<<<<<<< HEAD
 func (b *Builder) processMevShareProfit(bundle *suavextypes.Bundle, env *environment, profitPreBundle *big.Int, profitPostBundle *big.Int) error {
 	if len(bundle.Txs) > 0 && bundle.RefundPercent != nil {
 		refundTransferCost := new(big.Int).Mul(big.NewInt(28000), env.header.BaseFee)
@@ -226,21 +225,6 @@
 	return nil
 }
 
-func (b *Builder) AddBundle(bundle *suavextypes.Bundle) (*suavextypes.SimulateBundleResult, error) {
-	snap := b.env.copy()
-
-	result, err := b.addBundle(bundle, snap)
-	if err != nil {
-		return result, nil
-	}
-
-	// update environment
-	b.env = snap
-	return result, nil
-}
-
-=======
->>>>>>> 0b871ae9
 func (b *Builder) AddBundles(bundles []*suavextypes.Bundle) ([]*suavextypes.SimulateBundleResult, error) {
 	var results []*suavextypes.SimulateBundleResult
 	snap := b.env.copy()
