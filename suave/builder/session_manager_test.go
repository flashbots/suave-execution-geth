--- conflicted
+++ resolved
@@ -115,15 +115,6 @@
 	require.NotNil(t, receipt)
 }
 
-<<<<<<< HEAD
-func newSessionManager(t *testing.T, config *Config) (*SessionManager, *blockchainMock) {
-	state := newMockState(t)
-
-	bMock := &blockchainMock{
-		state: state,
-	}
-	return NewSessionManager(bMock, config), bMock
-=======
 func newSessionManager(t *testing.T, cfg *Config) (*SessionManager, *testBackend) {
 	backend := newTestBackend(t)
 
@@ -131,7 +122,6 @@
 		cfg = &Config{}
 	}
 	return NewSessionManager(backend.chain, backend.pool, cfg), backend
->>>>>>> d20d30c7
 }
 
 var (
