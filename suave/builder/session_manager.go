--- conflicted
+++ resolved
@@ -67,21 +67,9 @@
 	config        *Config
 }
 
-<<<<<<< HEAD
-func NewSessionManager(blockchain blockchain, config *Config) *SessionManager {
+func NewSessionManager(blockchain *core.BlockChain, pool *txpool.TxPool, config *Config) *SessionManager {
 	if config == nil {
 		panic("empty session manager config")
-=======
-func NewSessionManager(blockchain *core.BlockChain, pool *txpool.TxPool, config *Config) *SessionManager {
-	if config.GasCeil == 0 {
-		config.GasCeil = 1000000000000000000
-	}
-	if config.SessionIdleTimeout == 0 {
-		config.SessionIdleTimeout = 5 * time.Second
-	}
-	if config.MaxConcurrentSessions <= 0 {
-		config.MaxConcurrentSessions = 16 // chosen arbitrarily
->>>>>>> d20d30c7
 	}
 
 	sem := make(chan struct{}, config.MaxConcurrentSessions)
